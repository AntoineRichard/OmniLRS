--- conflicted
+++ resolved
@@ -557,12 +557,8 @@
         self.terrain_height = deformation_engine.terrain_height
         self.sim_width = self.terrain_width / self.terrain_resolution
         self.sim_height = self.terrain_height / self.terrain_resolution
-<<<<<<< HEAD
-
-=======
         self.num_links = deformation_engine.num_links
-        
->>>>>>> d3fce729
+
         self.footprint = deformation_engine.footprint
         self.deform_constrain = deformation_engine.deform_constrain
         self.depth_distribution = deformation_engine.depth_distribution
@@ -634,47 +630,15 @@
                 footprint_profile_height=self.footprint_profile_height,
             )
             self.boundary_dist = self.boundary_distribution_generator.get_boundary_distribution()
-        
+
         self.instantiate_np_buffer(n=self.num_links, num_point_sample=self.profile.shape[0])
-    
-    def instantiate_np_buffer(self, n:int, num_point_sample:int)->None:
+
+    def instantiate_np_buffer(self, n: int, num_point_sample: int) -> None:
         self.headings = np.zeros((n, 2), dtype=np.float32)
-        self.profile_global = np.zeros((n*num_point_sample, 2), dtype=np.float32)
-        self.depth = np.zeros((n*num_point_sample,), dtype=np.float32)
-
-<<<<<<< HEAD
-    def get_footprint_profile_in_global(self, body_transforms: np.ndarray) -> np.ndarray:
-        """
-        Get x, y positions of profile in global coordinate.
-        Args:
-            body_transforms (np.ndarray): body transform of robot's links (n, 4, 4)
-            ---
-            n is the number of links.
-        Returns:
-            projection_points (np.ndarray): projected pixel coordinates of robot's links (num_points, 2)
-            num_points = n * num_point_sample
-        """
-        projection_points = []
-        for i in range(body_transforms.shape[0]):
-            body_transform = body_transforms[i]
-            heading = R.from_matrix(body_transform[:3, :3]).as_euler("zyx")[0]
-            projection_point = (
-                np.array(
-                    [
-                        self.profile[:, 0] * np.cos(heading) - self.profile[:, 1] * np.sin(heading),
-                        self.profile[:, 0] * np.sin(heading) + self.profile[:, 1] * np.cos(heading),
-                    ]
-                ).T
-                + body_transform[:2, 3]
-            )
-            projection_points.append(projection_point)
-        return np.concatenate(projection_points)
-
-    def force_depth_regression_model(self, normal_forces: np.ndarray) -> np.ndarray:
-=======
-    def get_footprint_profile_in_global(self, 
-                                        world_positions: np.ndarray, 
-                                        world_orientations: np.ndarray)-> None:
+        self.profile_global = np.zeros((n * num_point_sample, 2), dtype=np.float32)
+        self.depth = np.zeros((n * num_point_sample,), dtype=np.float32)
+
+    def get_footprint_profile_in_global(self, world_positions: np.ndarray, world_orientations: np.ndarray) -> None:
         """
         Get x, y positions of profile in global coordinate.
         Args:
@@ -687,12 +651,19 @@
         self.headings[:, 0] = 2.0 * (world_orientations[:, 0] * world_orientations[:, 3])
         self.headings[:, 1] = 1.0 - 2.0 * (world_orientations[:, 3] * world_orientations[:, 3])
         projection_points = np.zeros((world_positions.shape[0], self.profile.shape[0], 2))
-        projection_points[:, :, 0] = self.profile[:, 0]*self.headings[:, 1, None] - self.profile[:, 1]*self.headings[:, 0, None] + world_positions[:, 0][:, None]
-        projection_points[:, :, 1] = self.profile[:, 0]*self.headings[:, 0, None] + self.profile[:, 1]*self.headings[:, 1, None] + world_positions[:, 1][:, None]
+        projection_points[:, :, 0] = (
+            self.profile[:, 0] * self.headings[:, 1, None]
+            - self.profile[:, 1] * self.headings[:, 0, None]
+            + world_positions[:, 0][:, None]
+        )
+        projection_points[:, :, 1] = (
+            self.profile[:, 0] * self.headings[:, 0, None]
+            + self.profile[:, 1] * self.headings[:, 1, None]
+            + world_positions[:, 1][:, None]
+        )
         self.profile_global = projection_points.reshape(-1, 2)
-    
-    def force_depth_regression_model(self, normal_forces:np.ndarray)-> np.ndarray:
->>>>>>> d3fce729
+
+    def force_depth_regression_model(self, normal_forces: np.ndarray) -> np.ndarray:
         """
         Calculate deformation depth from force distribution.
         Args:
@@ -707,13 +678,8 @@
         )
         mean_value = self.force_depth_regression.mean_slope * normal_forces + self.force_depth_regression.mean_intercept
         return amplitude, mean_value
-<<<<<<< HEAD
-
-    def get_deformation_depth(self, normal_forces: np.ndarray) -> np.ndarray:
-=======
-    
-    def get_deformation_depth(self, normal_forces:np.ndarray)-> None:
->>>>>>> d3fce729
+
+    def get_deformation_depth(self, normal_forces: np.ndarray) -> None:
         """
         Calculate deformation depth from force distribution.
         Args:
@@ -721,30 +687,19 @@
         ===
         num_points = n * num_point_sample
         """
-<<<<<<< HEAD
-        depth = []
-        for normal_force in normal_forces:
-            amplitude, mean_value = self.force_depth_regression_model(normal_force)
-            depth.append(self.boundary_dist * (amplitude * self.depth_dist - mean_value))
-        depth = np.concatenate(depth)
-        return depth
-
-    def deform(
-        self, DEM: np.ndarray, num_pass: np.ndarray, body_transforms: np.ndarray, normal_forces: np.ndarray
-    ) -> np.ndarray:
-=======
         depth = np.zeros((normal_forces.shape[0], self.profile.shape[0]))
         amplitude, mean_value = self.force_depth_regression_model(normal_forces)
         depth = self.boundary_dist[None, :] * (amplitude[:, None] * self.depth_dist[None, :] - mean_value[:, None])
         self.depth = depth.reshape(-1)
-    
-    def deform(self, 
-               DEM:np.ndarray, 
-               num_pass:np.ndarray, 
-               world_positions:np.ndarray, 
-               world_orientations:np.ndarray,
-               normal_forces:np.ndarray)-> Tuple[np.ndarray]:
->>>>>>> d3fce729
+
+    def deform(
+        self,
+        DEM: np.ndarray,
+        num_pass: np.ndarray,
+        world_positions: np.ndarray,
+        world_orientations: np.ndarray,
+        normal_forces: np.ndarray,
+    ) -> Tuple[np.ndarray]:
         """
         Args:
             DEM (np.ndarray): DEM to deform
@@ -756,21 +711,12 @@
             DEM (np.ndarray): deformed DEM
             num_pass (np.ndarray): number of passes on each pixel
         """
-<<<<<<< HEAD
-        profile_points = self.get_footprint_profile_in_global(body_transforms=body_transforms)
-        deformation_depth = self.get_deformation_depth(normal_forces=normal_forces)
-        for i, profile_point in enumerate(profile_points):
-            x = int(profile_point[0] / self.terrain_resolution)
-            y = int(self.sim_height - profile_point[1] / self.terrain_resolution)
-            DEM[y, x] += deformation_depth[i] * ((self.deform_constrain.deform_decay_ratio) ** num_pass[y, x])
-=======
         self.get_footprint_profile_in_global(world_positions, world_orientations)
         self.get_deformation_depth(normal_forces)
         for i, profile_point in enumerate(self.profile_global):
-            x = int(profile_point[0]/self.terrain_resolution)
-            y = int(self.sim_height - profile_point[1]/self.terrain_resolution)
-            DEM[y, x] += self.depth[i] * ((self.deform_constrain.deform_decay_ratio)**num_pass[y, x])
->>>>>>> d3fce729
+            x = int(profile_point[0] / self.terrain_resolution)
+            y = int(self.sim_height - profile_point[1] / self.terrain_resolution)
+            DEM[y, x] += self.depth[i] * ((self.deform_constrain.deform_decay_ratio) ** num_pass[y, x])
             num_pass[y, x] += 1
         return DEM, num_pass
 
